--- conflicted
+++ resolved
@@ -87,13 +87,9 @@
             //No answer from the endPoint
             if (receivedAsyncPacket == null)
             {
-<<<<<<< HEAD
                 //Create an object without a constructor.
                 R emptyPacket = Activator.CreateInstance<R>();
-=======
-                //! Create an object without a constructor!
-                T emptyPacket = Activator.CreateInstance<T>();
->>>>>>> 35d512d5
+
                 emptyPacket.State = Enums.PacketState.Timeout;
                 return emptyPacket;
             }
